# EZ STT Logger GUI

**Version:** 1.0.0
**Status:** Release

---

## Overview

The **EZ STT Logger GUI** is a versatile graphical application for real-time speech-to-text (STT) recognition and audio logging. The app supports multiple modes – from local Whisper models and using the OpenAI and ElevenLabs APIs to WebSocket-based control and integration options.

<<<<<<< HEAD
It was created to provide enhanced STT features for Streamer.bot, often complementing **PNGTuber-GPT** addon setups (like the extended version by [happytunesai](https://github.com/happytunesai/PNGTuber-GPT), based on the original by [RapidRabbit-11485](https://github.com/RapidRabbit-11485/PNGTuber-GPT)).
=======
It is often used as an STT extension for Streamer.bot setups, particularly in conjunction with extended versions of the **PNGTuber-GPT** addon (like the one by [happytunesai](https://github.com/happytunesai/PNGTuber-GPT), based on the original by [RapidRabbit-11485](https://github.com/RapidRabbit-11485/PNGTuber-GPT)).
>>>>>>> 24fd98a3

Thanks to an intuitive interface and extensive configuration options, the application can be flexibly adapted to individual needs.

---

## Features

-   **Multiple Transcription Modes:**
    -   **Local (Whisper):** Use pre-installed Whisper models (e.g., *tiny*, *base*, *small*, *medium*, *large*) for transcription directly on your computer.
    -   **OpenAI API:** Utilize the powerful OpenAI speech recognition by providing your OpenAI API key.
    -   **ElevenLabs API:** Leverage the ElevenLabs API for an alternative STT solution.

-   **Real-time Audio Processing:**
    -   Audio input via connected microphones.
    -   Segmentation of voice recordings based on defined buffer and silence thresholds.
    -   Dynamic adjustment of transcription segments based on acoustic values.

-   **Filtering and Replacement Mechanisms:**
    -   Filter rules to clean up unwanted phrases (configurable per mode type).
    -   Dynamic replacement of text fragments for standardization (e.g., automatic spelling correction).

-   **Multi-Tab GUI:**
    -   **Local:** Settings for the local Whisper model.
    -   **OpenAI API:** Configuration for the OpenAI key.
    -   **ElevenLabs API:** API key, model ID, and filter options.
    -   **WebSocket:** Activation of a server for external control (e.g., via Stream Deck, expected command: `TOGGLE_RECORD`).
    -   **Integration (SB):** Sending transcriptions to Streamer.bot via WebSocket, often used with PNGTuber-GPT addons.
    -   **Language Selection:** Dropdown menu to switch GUI language (e.g., English, German).
    -   **Log Level Control:** Dropdown menu to set the minimum logging level for console output.

-   **Security & Configuration:**
    -   Encryption of API keys using [Fernet cryptography](https://cryptography.io/).
    -   Automatic generation and management of an encryption key (`secret.key`).
    -   Configuration file (`config/config.json`) for saving all settings, including UI language and console log level.

-   **Logging & Error Handling:**
    -   Comprehensive logging (including rotating log files in the `logs` directory, always logging at DEBUG level).
    -   Status and error messages are displayed in the GUI (translated) and logs (fixed language).
    -   **Console Log Level:** The GUI allows selecting the *minimum* level for messages shown in the console (DEBUG, INFO, WARNING, ERROR, CRITICAL). Selecting a level (e.g., INFO) will show messages of that level *and all higher levels* (INFO, WARNING, ERROR, CRITICAL). It does not filter for only one specific level.

-   **Interactive Elements:**
    -   Context menu in the transcription window for copying text and adding filter/replacement rules.
    -   File dialogs for selecting the output file (TXT or JSON, defaults to `transcription_log.txt`).

---

## Dependencies

The application uses various libraries. Ensure all the following dependencies are installed, preferably using the `requirements.txt` file:

-   **GUI & File Dialogs:**
    -   [CustomTkinter](https://github.com/TomSchimansky/CustomTkinter) (`customtkinter`)
    -   `tkinter` (usually included with Python)
-   **Audio & Signal Processing:**
    -   `sounddevice`
    -   `numpy`
    -   `soundfile`
-   **Speech Recognition & APIs:**
    -   [OpenAI Whisper](https://github.com/openai/whisper) (`openai-whisper`) (optional, if local mode is used)
    -   `openai` (for the OpenAI API)
    -   [ElevenLabs Python Library](https://github.com/elevenlabs) (`elevenlabs`) (optional for ElevenLabs API)
-   **Encryption:**
    -   `cryptography`
-   **WebSocket Communication:**
    -   `websockets`

Standard modules like `logging`, `json`, `datetime`, `queue`, `threading`, `asyncio`, `subprocess`, `os`, and `re` are also required.

> **Installation:**
> To install all required packages, use the provided `requirements.txt` file:
> ```bash
> pip install -r requirements.txt
> ```
> *(Optional: For using the local Whisper mode, you also need to install `ffmpeg` on your system and run `pip install -U openai-whisper`. For GPU support, install PyTorch with CUDA. For ElevenLabs, run `pip install elevenlabs`)*

---

## Installation Guide

1.  **Clone or Download the Repository:**
    ```bash
    git clone [https://github.com/happytunesai/EZ-SST-Logger-GUI.git](https://github.com/happytunesai/EZ-SST-Logger-GUI.git)
    cd EZ-SST-Logger-GUI
    ```
    Or simply download and extract the project files (`main.py`, `requirements.txt`, the `lib` folder, etc.).

2.  **Create Directory Structure (if not present):**
    Ensure you have the following structure (the application will try to create `config`, `filter`, `logs`, `language` on first run if they don't exist):
    ```
    EZ-SST-Logger-GUI/
    ├── config/
    ├── filter/
    ├── language/
    │   ├── de.json
    │   └── en.json
    ├── lib/
    │   ├── __init__.py
    │   ├── constants.py
    │   ├── gui.py
    │   ├── utils.py
    │   ├── ... (other .py files)
    ├── logs/
    ├── main.py
    ├── requirements.txt
    └── (optional: logo.ico)
    ```

3.  **Install Dependencies:**
    (Recommended: Create and activate a virtual environment first)
    ```bash
    pip install -r requirements.txt
    ```

4.  **Configuration and Encryption:**
    -   On the first run, an encryption key will be automatically generated and saved in `config/secret.key`.
        **Important:** Keep this file safe! Without it, API keys cannot be decrypted. Do NOT commit it to Git.
    -   A default `config/config.json` will be created on the first close or can be adjusted via the GUI. Filter files (`filter/filter_patterns.txt`, etc.), the replacement file (`filter/replacements.json`), and language files will also be created with defaults if they don't exist.

5.  **Start the Application:**
    ```bash
    python main.py
    ```

---

## Usage / Operation

### User Interface

-   **Tabs and Settings:**
    -   **Local:** Select your desired Whisper model.
    -   **OpenAI API:** Enter your OpenAI API key.
    -   **ElevenLabs API:** Configure your ElevenLabs API key and Model ID. Option to filter content in parentheses/brackets.
    -   **WebSocket:** Enable the WebSocket server for external control.
    -   **Integration (SB):** Enable sending transcriptions to Streamer.bot (e.g., for use with PNGTuber-GPT actions).
    -   **Common Settings (Below Tabs):** Configure Microphone, STT Language (optional), Output Format, Output File, Buffering/Silence times.
    -   **Language Selector (Top Right):** Choose the GUI language (e.g., English, Deutsch).
    -   **Log Level Selector (Bottom Right):** Choose the minimum log level for console output (DEBUG shows everything, INFO shows INFO and above, etc.).

-   **Recording:**
    -   Select your preferred microphone from the dropdown menu (use "Reload" if needed).
    -   Set language, output format, and output file path.
    -   Start/Stop recording using the **"Start/Stop Recording"** button or via WebSocket command (`TOGGLE_RECORD`). The button is disabled on WebSocket/Integration tabs, but WebSocket control still works. The indicator light always shows the current recording status.

-   **Interactive Features:**
    -   **Context Menu:** Right-click in the transcription area allows:
        -   Copying selected text or all text.
        -   Adding selected text to the appropriate filter list.
        -   Adding replacement rules (e.g., to automatically insert *Tuneingway*).
        -   Clearing the display.

### Commands and External Control

-   **WebSocket Control (e.g., via Stream Deck):**
    -   Ensure the WebSocket server is enabled in the GUI (WebSocket Tab) and the application is running.
    -   To control recording via a Stream Deck, you can use the **"Web Requests"** plugin by Elgato ([Marketplace Link](https://marketplace.elgato.com/product/web-requests-d7d46868-f9c8-4fa5-b775-ab3b9a7c8add)).
    -   Configure a Stream Deck button with the following settings within the "Web Requests" plugin:
        -   **Request Type / Method:** `WebSocket Message`
        -   **Title:** Anything you like (e.g., "Toggle STT Rec")
        -   **URL:** The WebSocket server address shown in the GUI (Default: `ws://localhost:8765`)
        -   **Message:** `TOGGLE_RECORD`
    -   Pressing this button on your Stream Deck will now start or stop the recording in the EZ STT Logger GUI.

-   **Streamer.bot Integration:**
    -   Enable sending transcriptions to Streamer.bot under the "Integration (SB)" tab and configure the correct Streamer.bot WebSocket URL.
    -   The application will send transcriptions as JSON messages in the format: `{"source": "stt", "text": "PREFIX + transcribed text"}`.
    -   Your Streamer.bot instance needs corresponding actions set up to listen for WebSocket client messages and process this JSON payload (e.g., using the `websocketClientReceive` trigger and actions available in extended PNGTuber-GPT versions).

---

## Configuration

The application saves all important settings in the `config/config.json` file. Configurable parameters include:

-   Mode, API Keys (encrypted), Microphone, Model selections, STT Language, UI Language, Console Log Level, Output Format/Filepath, Buffering times, WebSocket/SB settings, Prefix text, etc.

Changes to filter and replacement files (`filter/` directory) can be made directly or via the GUI context menu.

---

## Example Command Line Usage

-   **Start the application:**
    ```bash
    python main.py
    ```

-   **Setting API Keys via Environment Variables (Optional):**
    *(This is often preferred over storing keys in the config file)*
    -   Windows (Command Prompt):
        ```cmd
        set OPENAI_API_KEY=sk-...
        set ELEVENLABS_API_KEY=...
        python main.py
        ```
    -   Windows (PowerShell):
        ```powershell
        $env:OPENAI_API_KEY="sk-..."
        $env:ELEVENLABS_API_KEY="..."
        python main.py
        ```
    -   Linux/macOS:
        ```bash
        export OPENAI_API_KEY="sk-..."
        export ELEVENLABS_API_KEY="..."
        python main.py
        ```

---

## Development & Contributions

If you want to contribute to the development:

-   Fork the repository.
-   Create a new branch (`feature/new_feature`).
-   Ensure all dependencies and functions are integrated into the existing configuration.
-   Submit a pull request – we appreciate your feedback!

---

## Known Issues and TODOs

-   **Audio Buffering Logic Optimization:** Further adjustments for better silence detection are planned.
-   **Extended API Integration:** Support for additional speech recognition services.
-   **Error Handling:** Improvement of error messages and user guidance for API/connection problems.
-   **Streamer.bot Client Robustness:** Improve reconnection logic and error handling for the Streamer.bot client.
-   **GUI Language:** Tab names currently do not update dynamically when the language is changed due to limitations in the GUI library.

---

## License

This software is provided under the [MIT License](LICENSE) (You would need to create a LICENSE file).

---

## Contact

For questions, issues, or contribution suggestions, please contact us at:
**Email:** info@happytunes.de
**GitHub:** [github.com/happytunesai/EZ-SST-Logger-GUI](https://github.com/happytunesai/EZ-SST-Logger-GUI)

---

*Created with ❤️ + AI*<|MERGE_RESOLUTION|>--- conflicted
+++ resolved
@@ -9,11 +9,8 @@
 
 The **EZ STT Logger GUI** is a versatile graphical application for real-time speech-to-text (STT) recognition and audio logging. The app supports multiple modes – from local Whisper models and using the OpenAI and ElevenLabs APIs to WebSocket-based control and integration options.
 
-<<<<<<< HEAD
 It was created to provide enhanced STT features for Streamer.bot, often complementing **PNGTuber-GPT** addon setups (like the extended version by [happytunesai](https://github.com/happytunesai/PNGTuber-GPT), based on the original by [RapidRabbit-11485](https://github.com/RapidRabbit-11485/PNGTuber-GPT)).
-=======
 It is often used as an STT extension for Streamer.bot setups, particularly in conjunction with extended versions of the **PNGTuber-GPT** addon (like the one by [happytunesai](https://github.com/happytunesai/PNGTuber-GPT), based on the original by [RapidRabbit-11485](https://github.com/RapidRabbit-11485/PNGTuber-GPT)).
->>>>>>> 24fd98a3
 
 Thanks to an intuitive interface and extensive configuration options, the application can be flexibly adapted to individual needs.
 
